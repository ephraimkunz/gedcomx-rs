# gedcomx
The core data structures and serialization / deserialization of the GEDCOM X format.

![CI](https://github.com/ephraimkunz/gedcomx-rs/workflows/CI/badge.svg)
[![codecov](https://codecov.io/gh/ephraimkunz/gedcomx-rs/branch/main/graph/badge.svg)](https://codecov.io/gh/ephraimkunz/gedcomx-rs)
[![](https://img.shields.io/crates/v/gedcomx.svg)](https://crates.io/crates/gedcomx)
[![API](https://docs.rs/gedcomx/badge.svg)](https://docs.rs/gedcomx)

## Specification Compliance
This crate provides conformance to the following GEDCOM X specs:
- [x] [GEDCOM X XML 1.0](https://github.com/FamilySearch/gedcomx/blob/master/specifications/xml-format-specification.md) fully implemented using [Yaserde](https://github.com/media-io/yaserde) for XML serialization and deserialization.
- [x] [GEDCOM X JSON 1.0](https://github.com/FamilySearch/gedcomx/blob/master/specifications/json-format-specification.md) fully implemented using [Serde](https://github.com/serde-rs/serde) for JSON serialization and deserialization.
- [x] [GEDCOM X Event Types 1.0](https://github.com/FamilySearch/gedcomx/blob/master/specifications/event-types-specification.md) fully implemented.
- [x] [GEDCOM X Fact Types 1.0](https://github.com/FamilySearch/gedcomx/blob/master/specifications/fact-types-specification.md) fully implemented. 
- [x] [GEDCOM X Name Part Qualifiers 1.0](https://github.com/FamilySearch/gedcomx/blob/master/specifications/name-part-qualifiers-specification.md) fully implemented.
- [x] [GEDCOM X Relationship Types 1.0](https://github.com/FamilySearch/gedcomx/blob/master/specifications/relationship-types-specification.md) fully implemented.
- [x] [GEDCOM X Date 1.0](https://github.com/FamilySearch/gedcomx/blob/master/specifications/date-format-specification.md) compliant via the [gedcomx_date](https://github.com/nicompte/gedcomx-date-rs) crate.
- [ ] [GEDCOM X Field Types 1.0](https://github.com/FamilySearch/gedcomx-record/blob/master/specifications/field-types-specification.md)
- [ ] [GEDCOM X Record Extensions 1.0](https://github.com/FamilySearch/gedcomx-record/blob/master/specifications/record-specification.md)
- [ ] [FamilySearch GEDCOM X Extensions](https://github.com/FamilySearch/gedcomx-familysearch-extensions/blob/master/specifications/gedcomx-familysearch-specification.md)
- [ ] [GEDCOM X Atom Extensions 1.0](https://github.com/FamilySearch/gedcomx-rs/blob/master/specifications/atom-model-specification.md)
- [ ] [GEDCOM X RS 1.0](https://github.com/FamilySearch/gedcomx-rs/blob/master/specifications/rs-specification.md)

<<<<<<< HEAD
## Documentation
https://docs.rs/gedcomx
=======
## Features
- Well tested: hundreds of unit tests and some large integration tests. Integration tests parsing of all the recipes in the [Recipe Book](http://www.gedcomx.org/Recipe-Book.html) as well as other test data from the [Java Gedcomx implementation](https://github.com/FamilySearch/gedcomx-java).
- Use the builder pattern to safely build GEDCOM X data models.
- XML and JSON serialization and deserialization supported.

## Usage and Documentation
Full crate documentation and examples is available [here](https://docs.rs/gedcomx).
>>>>>>> b4a7183e

## Usage
Add this to your Cargo.toml:

```toml
[dependencies]
gedcomx = "0.4"
```

## Example
A GEDCOM X document can be deserialized from JSON:

```rust
use gedcomx::Gedcomx;

fn main() {
    let json = std::fs::read_to_string("../data/birth.json").unwrap();
    let gx = Gedcomx::from_json_str(&json).unwrap();
    println!(
        "Successfully deserialized GEDCOM X document from JSON with {} people inside!",
        gx.persons.len()
    );

    assert_eq!(gx.persons.len(), 4);
}

```

Similarly, you can deserialize from XML with the Gedcomx struct's `from_xml_str` method.

In-memory GEDCOM X documents can be built by instantiating individual components and adding them to an instance of `Gedcomx`.
This can then be serialized to JSON or XML using a family of functions defined on `Gedcomx`:

```rust
use gedcomx::{Gedcomx, Name, NameForm, NameType, Person};

let gx = Gedcomx::builder()
    .person(
        Person::builder()
            .private(true)
            .name(
                Name::builder(
                    NameForm::builder()
                        .full_text("Jim Halpert")
                        .lang("en")
                        .build(),
                )
                .name_type(NameType::BirthName)
                .build(),
            )
            .build(),
    )
    .build();

let json = gx.to_json_string_pretty().unwrap();

assert_eq!(json.len(), 285);
```

## Contributing
See the [Design Doc](DESIGN.md) for more information about why various choices were made. PRs welcome!<|MERGE_RESOLUTION|>--- conflicted
+++ resolved
@@ -21,18 +21,13 @@
 - [ ] [GEDCOM X Atom Extensions 1.0](https://github.com/FamilySearch/gedcomx-rs/blob/master/specifications/atom-model-specification.md)
 - [ ] [GEDCOM X RS 1.0](https://github.com/FamilySearch/gedcomx-rs/blob/master/specifications/rs-specification.md)
 
-<<<<<<< HEAD
-## Documentation
-https://docs.rs/gedcomx
-=======
 ## Features
 - Well tested: hundreds of unit tests and some large integration tests. Integration tests parsing of all the recipes in the [Recipe Book](http://www.gedcomx.org/Recipe-Book.html) as well as other test data from the [Java Gedcomx implementation](https://github.com/FamilySearch/gedcomx-java).
 - Use the builder pattern to safely build GEDCOM X data models.
 - XML and JSON serialization and deserialization supported.
 
-## Usage and Documentation
-Full crate documentation and examples is available [here](https://docs.rs/gedcomx).
->>>>>>> b4a7183e
+## Documentation
+https://docs.rs/gedcomx
 
 ## Usage
 Add this to your Cargo.toml:
